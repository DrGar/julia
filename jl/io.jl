--- conflicted
+++ resolved
@@ -190,40 +190,23 @@
 
 ## low-level calls ##
 
-<<<<<<< HEAD
-write(s::IOStream, b::Uint8) =
-    ccall(:jl_putc, Int32, (Int32, Ptr{Void}), int32(b), convert(Ptr{Void}, s.ios))
-
-write(s::IOStream, c::Char) =
-    ccall(:ios_pututf8, Int32, (Ptr{Void}, Char), s.ios, c)
+write(s::IOStream, b::Uint8) = ccall(:ios_putc, Int32, (Int32, Ptr{Void}), b, s.ios)
+    ccall(:jl_putc, Int32, (Int32, Ptr{Void}), b, convert(Ptr{Void}, s.ios))
 
 function write{T}(s::IOStream, a::Array{T})
     if isa(T,BitsKind)
         ccall(:jl_write, Uint,
               (Ptr{Void}, Ptr{Void}, Uint),
-              convert(Ptr{Void}, s.ios), a, uint(numel(a)*sizeof(T)))
-=======
-write(s::IOStream, b::Uint8) = ccall(:ios_putc, Int32, (Int32, Ptr{Void}), b, s.ios)
-write(s::IOStream, c::Char) = ccall(:ios_pututf8, Int32, (Ptr{Void}, Char), s.ios, c)
-
-function write{T}(s::IOStream, a::Array{T})
-    if isa(T,BitsKind)
-        ccall(:ios_write, Uint, (Ptr{Void}, Ptr{Void}, Uint),
-              s.ios, a, numel(a)*sizeof(T))
->>>>>>> f5bbd1e8
+              convert(Ptr{Void}, s.ios), a, numel(a)*sizeof(T))
+
     else
         invoke(write, (Any, Array), s, a)
     end
 end
 
 function write(s::IOStream, p::Ptr, nb::Integer)
-<<<<<<< HEAD
     ccall(:jl_write, Uint,
-          (Ptr{Void}, Ptr{Void}, Uint),
-          convert(Ptr{Void}, s.ios), p, uint(nb))
-=======
-    ccall(:ios_write, Uint, (Ptr{Void}, Ptr{Void}, Uint), s.ios, p, nb)
->>>>>>> f5bbd1e8
+          convert(Ptr{Void}, s.ios), p, nb)
 end
 
 function write{T,N}(s::Stream, a::SubArray{T,N,Array})
