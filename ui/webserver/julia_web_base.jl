--- conflicted
+++ resolved
@@ -1,4 +1,4 @@
-##########################################
+###########################################
 # protocol
 ###########################################
 
@@ -18,35 +18,27 @@
 # import the message types
 load("./ui/webserver/message_types.h")
 
-macro debug_only(x); x; end
-#macro debug_only(x); end
-
 ###########################################
 # set up the socket connection
 ###########################################
 
 # open a socket on any port
-function connect_cb(accept_fd::Ptr,status::Int32)
-    global __client
-    if(status == -1)
-        error("An error occured during the creation of the server")
-    end
-    client = TcpSocket(_jl_tcp_init(globalEventLoop()))
-    __client = client
-    err = _jl_tcp_accept(box(Ptr{Void},unbox(Int,accept_fd)),client.handle)
-    if err!=0
-        print("accept error: ", _uv_lasterror(globalEventLoop()), "\n")
-    else
-        p=__PartialMessageBuffer()
-        add_io_handler(client,make_callback((args...)->__socket_callback(client,p,args...)))
-    end
-end
-
-(port,sock) = open_any_tcp_port(4444,make_callback(connect_cb))
-
-set_current_output_stream(STDOUT)
+__ports = [int16(4444)]
+__sockfd = ccall(:open_any_tcp_port, Int32, (Ptr{Int16},), __ports)
+if __sockfd == -1
+    # couldn't open the socket
+    println("could not open server socket on port 4444.")
+    exit()
+end
+
 # print the socket number so the server knows what it is
-println(int16(port))
+println(__ports[1])
+
+# wait for the server to connect to the socket
+__connectfd = ccall(:accept, Int32, (Int32, Ptr{Void}, Ptr{Void}), __sockfd, C_NULL, C_NULL)
+
+# create an io object from the file descriptor
+__io = fdio(__connectfd)
 
 ###########################################
 # protocol implementation
@@ -56,39 +48,42 @@
 type __Message
     msg_type::Uint8
     args::Array{Any, 1}
-    __Message(msg_type::Uint8,args::Array{Any,1})=new(msg_type,args)
-    __Message() = new(-1,cell(0))
-end
-
-type __PartialMessageBuffer
-    current::__Message
-    num_args::Uint8
-    curArg::ASCIIString
-    curArgLength::Int32
-    curArgHeaderByteNum::Uint8
-    curArgPos::Int32
-    __PartialMessageBuffer()=new(__Message(),255,"",0,0,1)
+end
+
+# read a message
+function __read_message()
+    msg_type = read(__io, Uint8)
+    args = {}
+    num_args = read(__io, Uint8)
+    for i=1:num_args
+        arg_length = read(__io, Uint32)
+        arg = ASCIIString(read(__io, Uint8, arg_length))
+        push(args, arg)
+    end
+    return __Message(msg_type, args)
 end
 
 # send a message
-function __write_message(client::TcpSocket,msg)
-    @debug_only __print_message(msg)
-    write(client, uint8(msg.msg_type))
-    write(client, uint8(length(msg.args)))
+function __write_message(msg)
+    write(__io, uint8(msg.msg_type))
+    write(__io, uint8(length(msg.args)))
     for arg=msg.args
-        write(client, uint32(length(arg)))
-        write(client, arg)
-    end
-end
-__write_message(msg) = __write_message(__client,msg)
+        write(__io, uint32(length(arg)))
+        write(__io, arg)
+    end
+    flush(__io)
+end
 
 # print a message (useful for debugging)
 function __print_message(msg)
-    println("Writing message: ",msg.msg_type)
-    println("Number of arguments: ",length(msg.args))
+    print(msg.msg_type)
+    print(": [ ")
     for arg=msg.args
-        println("Argument Length: ",length(arg))
-    end
+        print("\"")
+        print(arg)
+        print("\" ")
+    end
+    println("]")
 end
 
 ###########################################
@@ -105,163 +100,99 @@
 # store the result of the previous input
 ans = nothing
 
-
 # callback for that event handler
-function __socket_callback(client::TcpSocket,p::__PartialMessageBuffer,handle::Ptr,nread::Int,base::Ptr,len::Int32)
-    if(nread <= 0)
-        return
-    end
-    arr = ccall(:jl_pchar_to_array,Any,(Ptr,Int),base,nread)::Array{Uint8}
-    @debug_only println("Callback: ",arr)
-    pos = 0
-	for b in arr
-		print(b," ")
-	end
-	print("\n")
-    while(pos<nread)
-        pos+=1
-		@debug_only println("loop at pos ",pos," of ",length(arr))
-        b=arr[pos]
-        if(p.current.msg_type == 255)
-            p.current.msg_type = b
-            @debug_only println("Message type: ",b)
-        elseif(p.num_args == 255)
-            if(b==255)
-                error("Number of arguments for a message must not exceed 254")
+function __socket_callback(fd)
+    # read the message
+    __msg = __read_message()
+    
+    # MSG_INPUT_EVAL
+    if __msg.msg_type == __MSG_INPUT_EVAL && length(__msg.args) == 3
+        # parse the arguments
+        __user_name = __msg.args[1]
+        __user_id = __msg.args[2]
+        __input = __msg.args[3]
+
+        # split the input into lines
+        __lines = split(__input, '\n')
+
+        # try to parse each line incrementally
+        __parsed_exprs = {}
+        __input_so_far = ""
+        __all_nothing = true
+
+        for i=1:length(__lines)
+            # add the next line of input
+            __input_so_far = strcat(__input_so_far, __lines[i], "\n")
+
+            # try to parse it
+            __expr = parse_input_line(__input_so_far)
+            
+            # if there was nothing to parse, just keep going
+            if __expr == nothing
+                continue
             end
-            p.num_args = b
-            @debug_only println("Number of arguments: ",b)
-        elseif(p.curArgHeaderByteNum<4)
-            p.curArgLength|=int32(b)<<8*p.curArgHeaderByteNum
-            p.curArgHeaderByteNum += 1
-            @debug_only println("received header: ",b)
-        elseif(nread-pos<p.curArgLength-p.curArgPos)
-            append!(p.curArg.data,arr[pos:nread])
-            set_current_output_stream(STDERR)
-            @debug_only begin
-                println("message body incomplete")
-                println(nread)
-                println(pos)
-                println(p.curArgLength)
-                println(p.curArgPos)
-                println(p.current.msg_type)
-                println(p.num_args)
-            p.curArgPos=nread-pos
+            __all_nothing = false
+            __expr_multitoken = isa(__expr, Expr)
+
+            # stop now if there was a parsing error
+            if __expr_multitoken && __expr.head == :error
+                # send everyone the input
+                __write_message(__Message(__MSG_OUTPUT_EVAL_INPUT, {__user_id, __user_name, __input}))
+                return __write_message(__Message(__MSG_OUTPUT_EVAL_ERROR, {__user_id, __expr.args[1]}))
             end
-            break
-        else
-            append!(p.curArg.data,arr[pos:(pos+p.curArgLength-p.curArgPos)])
-			@debug_only println("argument of length ",p.curArgLength," at pos ",p.curArgPos," complete");
-            pos+=p.curArgLength-p.curArgPos;
-            push(p.current.args,p.curArg)
-            p.curArg=ASCIIString(Array(Uint8,0))
-            @debug_only begin
-                println("message body complete")
-                println(p.num_args)
-                println(p.current.args)
+            
+            # if the expression was incomplete, just keep going
+            if __expr_multitoken && __expr.head == :continue
+                continue
             end
-            p.curArgLength=0
-            p.curArgHeaderByteNum=0
-            p.curArgPos=1
-            if(numel(p.current.args)>=p.num_args)
-                __msg=p.current
-                p.current=__Message()
-                p.num_args=255
-
-                # MSG_INPUT_EVAL
-                if __msg.msg_type == __MSG_INPUT_EVAL && length(__msg.args) == 3
-					@debug_only println("Evaluating input")
-                    # parse the arguments
-                    __user_name = __msg.args[1]
-                    __user_id = __msg.args[2]
-                    __input = __msg.args[3]
-
-                    # split the input into lines
-                    __lines = split(__input, '\n')
-
-                    # try to parse each line incrementally
-                    __parsed_exprs = {}
-                    __input_so_far = ""
-                    __all_nothing = true
-
-                    for i=1:length(__lines)
-                        # add the next line of input
-                        __input_so_far = strcat(__input_so_far, __lines[i], "\n")
-
-                        # try to parse it
-                        __expr = parse_input_line(__input_so_far)
-
-                        # if there was nothing to parse, just keep going
-                        if __expr == nothing
-                                continue
-                        end
-                        __all_nothing = false
-                        __expr_multitoken = isa(__expr, Expr)
-
-                        # stop now if there was a parsing error
-                        if __expr_multitoken && __expr.head == :error
-                            # send everyone the input
-                            __write_message(client,__Message(__MSG_OUTPUT_EVAL_INPUT, {__user_id, __user_name, __input}))
-                            return __write_message(client,__Message(__MSG_OUTPUT_EVAL_ERROR, {__user_id, __expr.args[1]}))
-                        end
-
-                        # if the expression was incomplete, just keep going
-                        if __expr_multitoken && __expr.head == :continue
-                            continue
-                        end
-
-                        # add the parsed expression to the list
-                        __input_so_far = ""
-                        __parsed_exprs = [__parsed_exprs, {(__user_id, __expr)}]
-                    end
-
-                    # if the input was empty, stop early
-                    if __all_nothing
-                            # send everyone the input
-                        __write_message(client,__Message(__MSG_OUTPUT_EVAL_INPUT, {__user_id, __user_name, __input}))
-                        return __write_message(client,__Message(__MSG_OUTPUT_EVAL_RESULT, {__user_id, ""}))
-                    end
-
-                    # tell the browser if we didn't get a complete expression
-                    if length(__parsed_exprs) == 0
-                        return __write_message(client,__Message(__MSG_OUTPUT_EVAL_INCOMPLETE, {__user_id}))
-                    end
-
-                    # send everyone the input
-                    __write_message(client,__Message(__MSG_OUTPUT_EVAL_INPUT, {__user_id, __user_name, __input}))
-
-                    __eval_exprs(client, __parsed_exprs)
-                end
-            end
-        end
-    end
-end
-
-function __eval_exprs(client,__parsed_exprs)
+
+            # add the parsed expression to the list
+            __input_so_far = ""
+            __parsed_exprs = [__parsed_exprs, {(__user_id, __expr)}]
+        end
+
+        # if the input was empty, stop early
+        if __all_nothing
+            # send everyone the input
+            __write_message(__Message(__MSG_OUTPUT_EVAL_INPUT, {__user_id, __user_name, __input}))
+            return __write_message(__Message(__MSG_OUTPUT_EVAL_RESULT, {__user_id, ""}))
+        end
+
+        # tell the browser if we didn't get a complete expression
+        if length(__parsed_exprs) == 0
+            return __write_message(__Message(__MSG_OUTPUT_EVAL_INCOMPLETE, {__user_id}))
+        end
+
+        # send everyone the input
+        __write_message(__Message(__MSG_OUTPUT_EVAL_INPUT, {__user_id, __user_name, __input}))
+
+        put(__eval_channel, __parsed_exprs)
+    end
+end
+
+# event handler for socket input
+add_fd_handler(__connectfd, __socket_callback)
+
+function __eval_exprs(__parsed_exprs)
     global ans
+    user_id = ""
+
     # try to evaluate the expressions
     for i=1:length(__parsed_exprs)
         # evaluate the expression and stop if any exceptions happen
+        user_id = __parsed_exprs[i][1]
         try
-            ans = eval(__parsed_exprs[i])
+            ans = eval(__parsed_exprs[i][2])
         catch __error
-<<<<<<< HEAD
-            return __write_message(client,__Message(__MSG_OUTPUT_EVAL_ERROR, {print_to_string(show, __error)}))
-=======
             return __write_message(__Message(__MSG_OUTPUT_EVAL_ERROR, {user_id, sprint(show, __error)}))
->>>>>>> 2377c60f
         end
     end
     
     # send the result of the last expression
     if ans == nothing
-        return __write_message(client,__Message(__MSG_OUTPUT_EVAL_RESULT, {""}))
+        return __write_message(__Message(__MSG_OUTPUT_EVAL_RESULT, {user_id, ""}))
     else
-<<<<<<< HEAD
-        return __write_message(client,__Message(__MSG_OUTPUT_EVAL_RESULT, {print_to_string(show, ans)}))
-=======
         return __write_message(__Message(__MSG_OUTPUT_EVAL_RESULT, {user_id, sprint(repl_show, ans)}))
->>>>>>> 2377c60f
     end
 end
 
@@ -269,12 +200,8 @@
 # wait forever while asynchronous processing happens
 ###########################################
 
-set_current_output_stream(STDERR)
+__eval_channel = RemoteRef()
+
 while true
-try
-    run_event_loop(globalEventLoop())
-catch(err)
-    set_current_output_stream(STDERR)
-    print(err)
-end
+    __eval_exprs(take(__eval_channel))
 end